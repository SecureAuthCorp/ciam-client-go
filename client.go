--- conflicted
+++ resolved
@@ -844,13 +844,8 @@
 
 		token := jwt.NewWithClaims(jwt.SigningMethodRS256, claims)
 
-<<<<<<< HEAD
 		if signedToken, err = token.SignedString(c.requestObjectSigningKey); err != nil {
 			return errors.Wrapf(err, "failed to sign openbanking request object")
-=======
-		if signedToken, err = token.SignedString(c.signingKey); err != nil {
-			return errors.Wrapf(err, "failed to sign request object")
->>>>>>> 1f26869d
 		}
 
 		v.Set("request", signedToken)
